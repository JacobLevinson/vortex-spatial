`include "VX_define.vh"

module VX_generic_queue #(
    parameter DATAW,
    parameter SIZE = 16,
    parameter BUFFERED_OUTPUT = 1
) ( 
    input  wire             clk,
    input  wire             reset,
    input  wire             push,
    input  wire             pop,        
    input  wire [DATAW-1:0] data_in,
    output wire [DATAW-1:0] data_out,
    output wire             empty,
    output wire             full,      
    output wire [`LOG2UP(SIZE+1)-1:0] size
); 
    `STATIC_ASSERT(`ISPOW2(SIZE), "must be 0 or power of 2!");

    reg [`LOG2UP(SIZE+1)-1:0] size_r;        
    wire                      reading;
    wire                      writing;

    assign reading = pop && !empty;
    assign writing = push && !full; 

    if (SIZE == 1) begin // (SIZE == 1)

        reg [DATAW-1:0] head_r;

        always @(posedge clk) begin
            if (reset) begin
                head_r <= 0;
                size_r <= 0;                    
            end else begin
                if (writing && !reading) begin
                    size_r <= 1;
                end else if (reading && !writing) begin
                    size_r <= 0;
                end

                if (writing) begin 
                    head_r <= data_in;
                end
            end
        end        

        assign data_out = head_r;
        assign empty    = (size_r == 0);
        assign full     = (size_r != 0);
        assign size     = size_r;

    end else begin // (SIZE > 1)

    `ifdef QUEUE_FORCE_MLAB
        (* syn_ramstyle = "mlab" *) reg [DATAW-1:0] data [SIZE-1:0];
    `else
        reg [DATAW-1:0] data [SIZE-1:0];
    `endif

        if (0 == BUFFERED_OUTPUT) begin                

            reg [`LOG2UP(SIZE):0] wr_ptr_r;
            reg [`LOG2UP(SIZE):0] rd_ptr_r;

            wire [`LOG2UP(SIZE)-1:0] wr_ptr_a = wr_ptr_r[`LOG2UP(SIZE)-1:0];
            wire [`LOG2UP(SIZE)-1:0] rd_ptr_a = rd_ptr_r[`LOG2UP(SIZE)-1:0];

            always @(posedge clk) begin
                if (reset) begin
                    rd_ptr_r <= 0;
                    wr_ptr_r <= 0;
                    size_r   <= 0;
                end else begin
                    if (writing) begin                             
                        data[wr_ptr_a] <= data_in;
                        wr_ptr_r <= wr_ptr_r + 1;

                        if (!reading) begin                                                       
                            size_r <= size_r + 1;
                        end
                    end

                    if (reading) begin
                        rd_ptr_r <= rd_ptr_r + 1;
                        if (!writing) begin                                                        
                            size_r <= size_r - 1;
                        end
                    end
                end                   
            end  

            assign data_out = data[rd_ptr_a];
            assign empty    = (wr_ptr_r == rd_ptr_r);
            assign full     = (wr_ptr_a == rd_ptr_a) && (wr_ptr_r[`LOG2UP(SIZE)] != rd_ptr_r[`LOG2UP(SIZE)]);
            assign size     = size_r;            

        end else begin

            reg [DATAW-1:0]         head_r;
            reg [DATAW-1:0]         curr_r;
            reg [`LOG2UP(SIZE)-1:0] wr_ptr_r;
            reg [`LOG2UP(SIZE)-1:0] rd_ptr_r;
            reg [`LOG2UP(SIZE)-1:0] rd_ptr_next_r;
            reg                     empty_r;
            reg                     full_r;
            reg                     bypass_r;

<<<<<<< HEAD
                reg [DATAW-1:0]         head_r;
                reg [DATAW-1:0]         curr_r;
                reg [`LOG2UP(SIZE)-1:0] wr_ptr_r;
                reg [`LOG2UP(SIZE)-1:0] rd_ptr_r;
                reg [`LOG2UP(SIZE)-1:0] rd_ptr_next_r;
                reg                     empty_r;
                reg                     full_r;
                reg                     bypass_r;

                always @(posedge clk) begin
                    if (reset) begin
                        size_r          <= 0;
                        empty_r         <= 1;                   
                        full_r          <= 0;
                        wr_ptr_r        <= 0;
                        rd_ptr_r        <= 0;
                        rd_ptr_next_r   <= 1;
                    end else begin
                        if (writing) begin                            
                            data[wr_ptr_r] <= data_in;
                            wr_ptr_r <= wr_ptr_r + 1; 
                            if (!reading) begin                                
                                empty_r <= 0;
                                if (size_r == $bits(size_r)'(SIZE-1)) begin
                                    full_r <= 1;
                                end
                                size_r <= size_r + 1;
=======
            always @(posedge clk) begin
                if (reset) begin
                    wr_ptr_r        <= 0;
                    rd_ptr_r        <= 0;
                    rd_ptr_next_r   <= 1;
                    empty_r         <= 1;                   
                    full_r          <= 0;
                    size_r          <= 0;
                end else begin
                    if (writing) begin                            
                        data[wr_ptr_r] <= data_in;
                        wr_ptr_r <= wr_ptr_r + 1; 

                        if (!reading) begin                                
                            empty_r <= 0;
                            if (size_r == SIZE-1) begin
                                full_r <= 1;
>>>>>>> 04fc34b8
                            end
                            size_r <= size_r + 1;
                        end
                    end

                    if (reading) begin
                        rd_ptr_r <= rd_ptr_next_r;   
                        
                        if (SIZE > 2) begin        
                            rd_ptr_next_r <= rd_ptr_r + 2;
                        end else begin // (SIZE == 2);
                            rd_ptr_next_r <= ~rd_ptr_next_r;                                
                        end

                        if (!writing) begin                                
                            if (size_r == 1) begin
                                assert(rd_ptr_next_r == wr_ptr_r);
                                empty_r <= 1;  
                            end;                
                            full_r <= 0;
                            size_r <= size_r - 1;
                        end
                    end

                    bypass_r <= writing 
                                && (empty_r || ((1 == size_r) && reading)); // empty or about to go empty
                                
                    curr_r   <= data_in;
                    head_r   <= data[reading ? rd_ptr_next_r : rd_ptr_r];
                end
            end 

            assign data_out = bypass_r ? curr_r : head_r;
            assign empty    = empty_r;
            assign full     = full_r;
            assign size     = size_r;
        end
    end

endmodule<|MERGE_RESOLUTION|>--- conflicted
+++ resolved
@@ -106,35 +106,6 @@
             reg                     full_r;
             reg                     bypass_r;
 
-<<<<<<< HEAD
-                reg [DATAW-1:0]         head_r;
-                reg [DATAW-1:0]         curr_r;
-                reg [`LOG2UP(SIZE)-1:0] wr_ptr_r;
-                reg [`LOG2UP(SIZE)-1:0] rd_ptr_r;
-                reg [`LOG2UP(SIZE)-1:0] rd_ptr_next_r;
-                reg                     empty_r;
-                reg                     full_r;
-                reg                     bypass_r;
-
-                always @(posedge clk) begin
-                    if (reset) begin
-                        size_r          <= 0;
-                        empty_r         <= 1;                   
-                        full_r          <= 0;
-                        wr_ptr_r        <= 0;
-                        rd_ptr_r        <= 0;
-                        rd_ptr_next_r   <= 1;
-                    end else begin
-                        if (writing) begin                            
-                            data[wr_ptr_r] <= data_in;
-                            wr_ptr_r <= wr_ptr_r + 1; 
-                            if (!reading) begin                                
-                                empty_r <= 0;
-                                if (size_r == $bits(size_r)'(SIZE-1)) begin
-                                    full_r <= 1;
-                                end
-                                size_r <= size_r + 1;
-=======
             always @(posedge clk) begin
                 if (reset) begin
                     wr_ptr_r        <= 0;
@@ -152,7 +123,6 @@
                             empty_r <= 0;
                             if (size_r == SIZE-1) begin
                                 full_r <= 1;
->>>>>>> 04fc34b8
                             end
                             size_r <= size_r + 1;
                         end
