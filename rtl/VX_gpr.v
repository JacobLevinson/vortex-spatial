
`include "VX_define.v"

module VX_gpr (
	input wire                  clk,
	input wire                  valid_write_request,
	VX_gpr_read_inter           VX_gpr_read,
	VX_wb_inter                 VX_writeback_inter,

	output reg[`NT_M1:0][31:0] out_a_reg_data,
	output reg[`NT_M1:0][31:0] out_b_reg_data
);

	wire write_enable;

	assign write_enable = valid_write_request && ((VX_writeback_inter.wb != 0) && (VX_writeback_inter.rd != 5'h0));
	
	byte_enabled_simple_dual_port_ram first_ram(
		.we    (write_enable),
		.clk   (clk),
		.waddr (VX_writeback_inter.rd),
		.raddr1(VX_gpr_read.rs1),
		.raddr2(VX_gpr_read.rs2),
		.be    (VX_writeback_inter.wb_valid),
		.wdata (VX_writeback_inter.write_data),
		.q1    (out_a_reg_data),
		.q2    (out_b_reg_data)
	);


	// wire[`NT_M1:0][31:0] write_bit_mask;

	// genvar curr_t;
	// for (curr_t = 0; curr_t < `NT; curr_t=curr_t+1) begin
	// 	wire local_write = write_enable & VX_writeback_inter.wb_valid[curr_t];
	// 	assign write_bit_mask[curr_t] = {32{~local_write}};
	// end

	// wire going_to_write = write_enable & (|VX_writeback_inter.wb_valid);


	// wire cenb    = !going_to_write;

	// wire cena_1  = (VX_gpr_read.rs1 == 0);
	// wire cena_2  = (VX_gpr_read.rs2 == 0);

<<<<<<< HEAD
	// // wire[127:0] write_bit_mask = {{32{~(VX_writeback_inter.wb_valid[3])}}, {32{~(VX_writeback_inter.wb_valid[2])}}, {32{~(VX_writeback_inter.wb_valid[1])}}, {32{~(VX_writeback_inter.wb_valid[0])}}};
	// /* verilator lint_off PINCONNECTEMPTY */
 //   rf2_32x128_wm1 first_ram (
 //         .CENYA(),
 //         .AYA(),
 //         .CENYB(),
 //         .WENYB(),
 //         .AYB(),
 //         .QA(out_a_reg_data),
 //         .SOA(),
 //         .SOB(),
 //         .CLKA(clk),
 //         .CENA(cena_1),
 //         .AA(VX_gpr_read.rs1),
 //         .CLKB(clk),
 //         .CENB(cenb),
 //         .WENB(write_bit_mask),
 //         .AB(VX_writeback_inter.rd),
 //         .DB(VX_writeback_inter.write_data),
 //         .EMAA(3'b011),
 //         .EMASA(1'b0),
 //         .EMAB(3'b011),
 //         .TENA(1'b1),
 //         .TCENA(1'b0),
 //         .TAA(5'b0),
 //         .TENB(1'b1),
 //         .TCENB(1'b0),
 //         .TWENB(128'b0),
 //         .TAB(5'b0),
 //         .TDB(128'b0),
 //         .RET1N(1'b1),
 //         .SIA(2'b0),
 //         .SEA(1'b0),
 //         .DFTRAMBYP(1'b0),
 //         .SIB(2'b0),
 //         .SEB(1'b0),
 //         .COLLDISN(1'b1)
 //   );
 //   /* verilator lint_on PINCONNECTEMPTY */
=======
	wire[127:0] write_bit_mask = {{32{~(VX_writeback_inter.wb_valid[3])}}, {32{~(VX_writeback_inter.wb_valid[2])}}, {32{~(VX_writeback_inter.wb_valid[1])}}, {32{~(VX_writeback_inter.wb_valid[0])}}};
	/* verilator lint_off PINCONNECTEMPTY */
   rf2_32x128_wm1 first_ram (
         .CENYA(),
         .AYA(),
         .CENYB(),
         .WENYB(),
         .AYB(),
         .QA(out_a_reg_data),
         .SOA(),
         .SOB(),
         .CLKA(clk),
         .CENA(cena_1),
         .AA(VX_gpr_read.rs1),
         .CLKB(clk),
         .CENB(cenb),
         .WENB(write_bit_mask),
         .AB(VX_writeback_inter.rd),
         .DB(VX_writeback_inter.write_data),
         .EMAA(3'b011),
         .EMASA(1'b0),
         .EMAB(3'b011),
         .TENA(1'b1),
         .TCENA(1'b0),
         .TAA(5'b0),
         .TENB(1'b1),
         .TCENB(1'b0),
         .TWENB(128'b0),
         .TAB(5'b0),
         .TDB(128'b0),
         .RET1N(1'b1),
         .SIA(2'b0),
         .SEA(1'b0),
         .DFTRAMBYP(1'b0),
         .SIB(2'b0),
         .SEB(1'b0),
         .COLLDISN(1'b1)
   );
   /* verilator lint_on PINCONNECTEMPTY */
>>>>>>> eeb0a321

 //   /* verilator lint_off PINCONNECTEMPTY */
 //   rf2_32x128_wm1 second_ram (
 //         .CENYA(),
 //         .AYA(),
 //         .CENYB(),
 //         .WENYB(),
 //         .AYB(),
 //         .QA(out_b_reg_data),
 //         .SOA(),
 //         .SOB(),
 //         .CLKA(clk),
 //         .CENA(cena_2),
 //         .AA(VX_gpr_read.rs2),
 //         .CLKB(clk),
 //         .CENB(cenb),
 //         .WENB(write_bit_mask),
 //         .AB(VX_writeback_inter.rd),
 //         .DB(VX_writeback_inter.write_data),
 //         .EMAA(3'b011),
 //         .EMASA(1'b0),
 //         .EMAB(3'b011),
 //         .TENA(1'b1),
 //         .TCENA(1'b0),
 //         .TAA(5'b0),
 //         .TENB(1'b1),
 //         .TCENB(1'b0),
 //         .TWENB(128'b0),
 //         .TAB(5'b0),
 //         .TDB(128'b0),
 //         .RET1N(1'b1),
 //         .SIA(2'b0),
 //         .SEA(1'b0),
 //         .DFTRAMBYP(1'b0),
 //         .SIB(2'b0),
 //         .SEB(1'b0),
 //         .COLLDISN(1'b1)
 //   );
 //   /* verilator lint_on PINCONNECTEMPTY */

endmodule<|MERGE_RESOLUTION|>--- conflicted
+++ resolved
@@ -44,7 +44,6 @@
 	// wire cena_1  = (VX_gpr_read.rs1 == 0);
 	// wire cena_2  = (VX_gpr_read.rs2 == 0);
 
-<<<<<<< HEAD
 	// // wire[127:0] write_bit_mask = {{32{~(VX_writeback_inter.wb_valid[3])}}, {32{~(VX_writeback_inter.wb_valid[2])}}, {32{~(VX_writeback_inter.wb_valid[1])}}, {32{~(VX_writeback_inter.wb_valid[0])}}};
 	// /* verilator lint_off PINCONNECTEMPTY */
  //   rf2_32x128_wm1 first_ram (
@@ -84,47 +83,45 @@
  //         .COLLDISN(1'b1)
  //   );
  //   /* verilator lint_on PINCONNECTEMPTY */
-=======
-	wire[127:0] write_bit_mask = {{32{~(VX_writeback_inter.wb_valid[3])}}, {32{~(VX_writeback_inter.wb_valid[2])}}, {32{~(VX_writeback_inter.wb_valid[1])}}, {32{~(VX_writeback_inter.wb_valid[0])}}};
-	/* verilator lint_off PINCONNECTEMPTY */
-   rf2_32x128_wm1 first_ram (
-         .CENYA(),
-         .AYA(),
-         .CENYB(),
-         .WENYB(),
-         .AYB(),
-         .QA(out_a_reg_data),
-         .SOA(),
-         .SOB(),
-         .CLKA(clk),
-         .CENA(cena_1),
-         .AA(VX_gpr_read.rs1),
-         .CLKB(clk),
-         .CENB(cenb),
-         .WENB(write_bit_mask),
-         .AB(VX_writeback_inter.rd),
-         .DB(VX_writeback_inter.write_data),
-         .EMAA(3'b011),
-         .EMASA(1'b0),
-         .EMAB(3'b011),
-         .TENA(1'b1),
-         .TCENA(1'b0),
-         .TAA(5'b0),
-         .TENB(1'b1),
-         .TCENB(1'b0),
-         .TWENB(128'b0),
-         .TAB(5'b0),
-         .TDB(128'b0),
-         .RET1N(1'b1),
-         .SIA(2'b0),
-         .SEA(1'b0),
-         .DFTRAMBYP(1'b0),
-         .SIB(2'b0),
-         .SEB(1'b0),
-         .COLLDISN(1'b1)
-   );
-   /* verilator lint_on PINCONNECTEMPTY */
->>>>>>> eeb0a321
+	// wire[127:0] write_bit_mask = {{32{~(VX_writeback_inter.wb_valid[3])}}, {32{~(VX_writeback_inter.wb_valid[2])}}, {32{~(VX_writeback_inter.wb_valid[1])}}, {32{~(VX_writeback_inter.wb_valid[0])}}};
+	// /* verilator lint_off PINCONNECTEMPTY */
+ //   rf2_32x128_wm1 first_ram (
+ //         .CENYA(),
+ //         .AYA(),
+ //         .CENYB(),
+ //         .WENYB(),
+ //         .AYB(),
+ //         .QA(out_a_reg_data),
+ //         .SOA(),
+ //         .SOB(),
+ //         .CLKA(clk),
+ //         .CENA(cena_1),
+ //         .AA(VX_gpr_read.rs1),
+ //         .CLKB(clk),
+ //         .CENB(cenb),
+ //         .WENB(write_bit_mask),
+ //         .AB(VX_writeback_inter.rd),
+ //         .DB(VX_writeback_inter.write_data),
+ //         .EMAA(3'b011),
+ //         .EMASA(1'b0),
+ //         .EMAB(3'b011),
+ //         .TENA(1'b1),
+ //         .TCENA(1'b0),
+ //         .TAA(5'b0),
+ //         .TENB(1'b1),
+ //         .TCENB(1'b0),
+ //         .TWENB(128'b0),
+ //         .TAB(5'b0),
+ //         .TDB(128'b0),
+ //         .RET1N(1'b1),
+ //         .SIA(2'b0),
+ //         .SEA(1'b0),
+ //         .DFTRAMBYP(1'b0),
+ //         .SIB(2'b0),
+ //         .SEB(1'b0),
+ //         .COLLDISN(1'b1)
+ //   );
+ //   /* verilator lint_on PINCONNECTEMPTY */
 
  //   /* verilator lint_off PINCONNECTEMPTY */
  //   rf2_32x128_wm1 second_ram (
